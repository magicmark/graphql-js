/**
 * An exported enum describing the different kinds of tokens that the
 * lexer emits.
 */
<<<<<<< HEAD
export const TokenKind = Object.freeze({
  SOF: '<SOF>',
  EOF: '<EOF>',
  BANG: '!',
  DOLLAR: '$',
  AMP: '&',
  PAREN_L: '(',
  PAREN_R: ')',
  DOT: '.',
  SPREAD: '...',
  COLON: ':',
  EQUALS: '=',
  AT: '@',
  BRACKET_L: '[',
  BRACKET_R: ']',
  BRACE_L: '{',
  PIPE: '|',
  BRACE_R: '}',
  NAME: 'Name',
  INT: 'Int',
  FLOAT: 'Float',
  STRING: 'String',
  BLOCK_STRING: 'BlockString',
  COMMENT: 'Comment',
} as const);

/**
 * The enum type representing the token kinds values.
 */
export type TokenKindEnum = typeof TokenKind[keyof typeof TokenKind];
=======
export const TokenKind = {
  SOF: '<SOF>' as const,
  EOF: '<EOF>' as const,
  BANG: '!' as const,
  DOLLAR: '$' as const,
  AMP: '&' as const,
  PAREN_L: '(' as const,
  PAREN_R: ')' as const,
  SPREAD: '...' as const,
  COLON: ':' as const,
  EQUALS: '=' as const,
  AT: '@' as const,
  BRACKET_L: '[' as const,
  BRACKET_R: ']' as const,
  BRACE_L: '{' as const,
  PIPE: '|' as const,
  BRACE_R: '}' as const,
  NAME: 'Name' as const,
  INT: 'Int' as const,
  FLOAT: 'Float' as const,
  STRING: 'String' as const,
  BLOCK_STRING: 'BlockString' as const,
  COMMENT: 'Comment' as const,
} as const;
// eslint-disable-next-line @typescript-eslint/no-redeclare
export type TokenKind = (typeof TokenKind)[keyof typeof TokenKind];
>>>>>>> 5e62c436
<|MERGE_RESOLUTION|>--- conflicted
+++ resolved
@@ -2,38 +2,6 @@
  * An exported enum describing the different kinds of tokens that the
  * lexer emits.
  */
-<<<<<<< HEAD
-export const TokenKind = Object.freeze({
-  SOF: '<SOF>',
-  EOF: '<EOF>',
-  BANG: '!',
-  DOLLAR: '$',
-  AMP: '&',
-  PAREN_L: '(',
-  PAREN_R: ')',
-  DOT: '.',
-  SPREAD: '...',
-  COLON: ':',
-  EQUALS: '=',
-  AT: '@',
-  BRACKET_L: '[',
-  BRACKET_R: ']',
-  BRACE_L: '{',
-  PIPE: '|',
-  BRACE_R: '}',
-  NAME: 'Name',
-  INT: 'Int',
-  FLOAT: 'Float',
-  STRING: 'String',
-  BLOCK_STRING: 'BlockString',
-  COMMENT: 'Comment',
-} as const);
-
-/**
- * The enum type representing the token kinds values.
- */
-export type TokenKindEnum = typeof TokenKind[keyof typeof TokenKind];
-=======
 export const TokenKind = {
   SOF: '<SOF>' as const,
   EOF: '<EOF>' as const,
@@ -42,6 +10,7 @@
   AMP: '&' as const,
   PAREN_L: '(' as const,
   PAREN_R: ')' as const,
+  DOT: '.',
   SPREAD: '...' as const,
   COLON: ':' as const,
   EQUALS: '=' as const,
@@ -59,5 +28,4 @@
   COMMENT: 'Comment' as const,
 } as const;
 // eslint-disable-next-line @typescript-eslint/no-redeclare
-export type TokenKind = (typeof TokenKind)[keyof typeof TokenKind];
->>>>>>> 5e62c436
+export type TokenKind = (typeof TokenKind)[keyof typeof TokenKind];