import type { Maybe } from '../jsutils/Maybe.js';

import type { GraphQLError } from '../error/GraphQLError.js';
import { syntaxError } from '../error/syntaxError.js';

import type {
  ArgumentNode,
  BooleanValueNode,
  ConstArgumentNode,
  ConstDirectiveNode,
  ConstListValueNode,
  ConstObjectFieldNode,
  ConstObjectValueNode,
  ConstValueNode,
  DefinitionNode,
  DirectiveDefinitionNode,
  DirectiveNode,
  DocumentNode,
  EnumTypeDefinitionNode,
  EnumTypeExtensionNode,
  EnumValueDefinitionNode,
  EnumValueNode,
  FieldDefinitionNode,
  FieldNode,
  FloatValueNode,
  FragmentArgumentNode,
  FragmentDefinitionNode,
  FragmentSpreadNode,
  InlineFragmentNode,
  InputObjectTypeDefinitionNode,
  InputObjectTypeExtensionNode,
  InputValueDefinitionNode,
  InterfaceTypeDefinitionNode,
  InterfaceTypeExtensionNode,
  IntValueNode,
  ListTypeNode,
  ListValueNode,
  NamedTypeNode,
  NameNode,
  NonNullTypeNode,
  NullValueNode,
  ObjectFieldNode,
  ObjectTypeDefinitionNode,
  ObjectTypeExtensionNode,
  ObjectValueNode,
  OperationDefinitionNode,
  OperationTypeDefinitionNode,
  ScalarTypeDefinitionNode,
  ScalarTypeExtensionNode,
  SchemaDefinitionNode,
  SchemaExtensionNode,
  SelectionNode,
  SelectionSetNode,
  StringValueNode,
  Token,
  TypeNode,
  TypeSystemExtensionNode,
  UnionTypeDefinitionNode,
  UnionTypeExtensionNode,
<<<<<<< HEAD
  EnumTypeExtensionNode,
  InputObjectTypeExtensionNode,
  SchemaCoordinateNode,
} from './ast';
import { Kind } from './kinds';
import { Location } from './ast';
import { TokenKind } from './tokenKind';
import { Source, isSource } from './source';
import { DirectiveLocation } from './directiveLocation';
import { Lexer, isPunctuatorTokenKind } from './lexer';
=======
  ValueNode,
  VariableDefinitionNode,
  VariableNode,
} from './ast.js';
import { Location, OperationTypeNode } from './ast.js';
import { DirectiveLocation } from './directiveLocation.js';
import { Kind } from './kinds.js';
import { isPunctuatorTokenKind, Lexer } from './lexer.js';
import { isSource, Source } from './source.js';
import { TokenKind } from './tokenKind.js';
>>>>>>> 5e62c436

/**
 * Configuration options to control parser behavior
 */
export interface ParseOptions {
  /**
   * By default, the parser creates AST nodes that know the location
   * in the source that they correspond to. This configuration flag
   * disables that behavior for performance or testing.
   */
  noLocation?: boolean | undefined;

  /**
   * Parser CPU and memory usage is linear to the number of tokens in a document
   * however in extreme cases it becomes quadratic due to memory exhaustion.
   * Parsing happens before validation so even invalid queries can burn lots of
   * CPU time and memory.
   * To prevent this you can set a maximum number of tokens allowed within a document.
   */
  maxTokens?: number | undefined;

  /**
   * EXPERIMENTAL:
   *
   * If enabled, the parser will understand and parse fragment variable definitions
   * and arguments on fragment spreads. Fragment variable definitions will be represented
   * in the `variableDefinitions` field of the FragmentDefinitionNode.
   * Fragment spread arguments will be represented in the `arguments` field of FragmentSpreadNode.
   *
   * For example:
   *
   * ```graphql
   * {
   *   t { ...A(var: true) }
   * }
   * fragment A($var: Boolean = false) on T {
   *   ...B(x: $var)
   * }
   * ```
   */
  experimentalFragmentArguments?: boolean | undefined;
}

/**
 * Given a GraphQL source, parses it into a Document.
 * Throws GraphQLError if a syntax error is encountered.
 */
export function parse(
  source: string | Source,
  options?: ParseOptions,
): DocumentNode {
  const parser = new Parser(source, options);
  const document = parser.parseDocument();
  Object.defineProperty(document, 'tokenCount', {
    enumerable: false,
    value: parser.tokenCount,
  });
  return document;
}

/**
 * Given a string containing a GraphQL value (ex. `[42]`), parse the AST for
 * that value.
 * Throws GraphQLError if a syntax error is encountered.
 *
 * This is useful within tools that operate upon GraphQL Values directly and
 * in isolation of complete GraphQL documents.
 */
export function parseValue(
  source: string | Source,
  options?: ParseOptions,
): ValueNode {
  const parser = new Parser(source, options);
  parser.expectToken(TokenKind.SOF);
  const value = parser.parseValueLiteral(false);
  parser.expectToken(TokenKind.EOF);
  return value;
}

/**
 * Similar to parseValue(), but raises a parse error if it encounters a
 * variable. The return type will be a constant value.
 */
export function parseConstValue(
  source: string | Source,
  options?: ParseOptions,
): ConstValueNode {
  const parser = new Parser(source, options);
  parser.expectToken(TokenKind.SOF);
  const value = parser.parseConstValueLiteral();
  parser.expectToken(TokenKind.EOF);
  return value;
}

/**
 * Given a string containing a GraphQL Type (ex. `[Int!]`), parse the AST for
 * that type.
 * Throws GraphQLError if a syntax error is encountered.
 *
 * This is useful within tools that operate upon GraphQL Types directly and
 * in isolation of complete GraphQL documents.
 *
 * Consider providing the results to the utility function: typeFromAST().
 */
export function parseType(
  source: string | Source,
  options?: ParseOptions,
): TypeNode {
  const parser = new Parser(source, options);
  parser.expectToken(TokenKind.SOF);
  const type = parser.parseTypeReference();
  parser.expectToken(TokenKind.EOF);
  return type;
}

/**
 * Given a string containing a GraphQL Schema Coordinate (ex. `Type.field`),
 * parse the AST for that schema coordinate.
 * Throws GraphQLError if a syntax error is encountered.
 *
 * Consider providing the results to the utility function:
 * resolveASTSchemaCoordinate(). Or calling resolveSchemaCoordinate() directly
 * with an unparsed source.
 */
export function parseSchemaCoordinate(
  source: string | Source,
  options?: ParseOptions,
): SchemaCoordinateNode {
  const parser = new Parser(source, options);
  parser.expectToken(TokenKind.SOF);
  const type = parser.parseSchemaCoordinate();
  parser.expectToken(TokenKind.EOF);
  return type;
}

/**
 * This class is exported only to assist people in implementing their own parsers
 * without duplicating too much code and should be used only as last resort for cases
 * such as experimental syntax or if certain features could not be contributed upstream.
 *
 * It is still part of the internal API and is versioned, so any changes to it are never
 * considered breaking changes. If you still need to support multiple versions of the
 * library, please use the `versionInfo` variable for version detection.
 *
 * @internal
 */
export class Parser {
  protected _options: ParseOptions;
  protected _lexer: Lexer;
  protected _tokenCounter: number;

  constructor(source: string | Source, options: ParseOptions = {}) {
    const sourceObj = isSource(source) ? source : new Source(source);

    this._lexer = new Lexer(sourceObj);
    this._options = options;
    this._tokenCounter = 0;
  }

  get tokenCount(): number {
    return this._tokenCounter;
  }

  /**
   * Converts a name lex token into a name parse node.
   */
  parseName(): NameNode {
    const token = this.expectToken(TokenKind.NAME);
    return this.node<NameNode>(token, {
      kind: Kind.NAME,
      value: token.value,
    });
  }

  // Implements the parsing rules in the Document section.

  /**
   * Document : Definition+
   */
  parseDocument(): DocumentNode {
    return this.node<DocumentNode>(this._lexer.token, {
      kind: Kind.DOCUMENT,
      definitions: this.many(
        TokenKind.SOF,
        this.parseDefinition,
        TokenKind.EOF,
      ),
    });
  }

  /**
   * Definition :
   *   - ExecutableDefinition
   *   - TypeSystemDefinition
   *   - TypeSystemExtension
   *
   * ExecutableDefinition :
   *   - OperationDefinition
   *   - FragmentDefinition
   *
   * TypeSystemDefinition :
   *   - SchemaDefinition
   *   - TypeDefinition
   *   - DirectiveDefinition
   *
   * TypeDefinition :
   *   - ScalarTypeDefinition
   *   - ObjectTypeDefinition
   *   - InterfaceTypeDefinition
   *   - UnionTypeDefinition
   *   - EnumTypeDefinition
   *   - InputObjectTypeDefinition
   */
  parseDefinition(): DefinitionNode {
    if (this.peek(TokenKind.BRACE_L)) {
      return this.parseOperationDefinition();
    }

    // Many definitions begin with a description and require a lookahead.
    const hasDescription = this.peekDescription();
    const keywordToken = hasDescription
      ? this._lexer.lookahead()
      : this._lexer.token;

    if (keywordToken.kind === TokenKind.NAME) {
      switch (keywordToken.value) {
        case 'schema':
          return this.parseSchemaDefinition();
        case 'scalar':
          return this.parseScalarTypeDefinition();
        case 'type':
          return this.parseObjectTypeDefinition();
        case 'interface':
          return this.parseInterfaceTypeDefinition();
        case 'union':
          return this.parseUnionTypeDefinition();
        case 'enum':
          return this.parseEnumTypeDefinition();
        case 'input':
          return this.parseInputObjectTypeDefinition();
        case 'directive':
          return this.parseDirectiveDefinition();
      }

      if (hasDescription) {
        throw syntaxError(
          this._lexer.source,
          this._lexer.token.start,
          'Unexpected description, descriptions are supported only on type definitions.',
        );
      }

      switch (keywordToken.value) {
        case 'query':
        case 'mutation':
        case 'subscription':
          return this.parseOperationDefinition();
        case 'fragment':
          return this.parseFragmentDefinition();
        case 'extend':
          return this.parseTypeSystemExtension();
      }
    }

    throw this.unexpected(keywordToken);
  }

  // Implements the parsing rules in the Operations section.

  /**
   * OperationDefinition :
   *  - SelectionSet
   *  - OperationType Name? VariableDefinitions? Directives? SelectionSet
   */
  parseOperationDefinition(): OperationDefinitionNode {
    const start = this._lexer.token;
    if (this.peek(TokenKind.BRACE_L)) {
      return this.node<OperationDefinitionNode>(start, {
        kind: Kind.OPERATION_DEFINITION,
        operation: OperationTypeNode.QUERY,
        name: undefined,
        variableDefinitions: undefined,
        directives: undefined,
        selectionSet: this.parseSelectionSet(),
      });
    }
    const operation = this.parseOperationType();
    let name;
    if (this.peek(TokenKind.NAME)) {
      name = this.parseName();
    }
    return this.node<OperationDefinitionNode>(start, {
      kind: Kind.OPERATION_DEFINITION,
      operation,
      name,
      variableDefinitions: this.parseVariableDefinitions(),
      directives: this.parseDirectives(false),
      selectionSet: this.parseSelectionSet(),
    });
  }

  /**
   * OperationType : one of query mutation subscription
   */
  parseOperationType(): OperationTypeNode {
    const operationToken = this.expectToken(TokenKind.NAME);
    switch (operationToken.value) {
      case 'query':
        return OperationTypeNode.QUERY;
      case 'mutation':
        return OperationTypeNode.MUTATION;
      case 'subscription':
        return OperationTypeNode.SUBSCRIPTION;
    }

    throw this.unexpected(operationToken);
  }

  /**
   * VariableDefinitions : ( VariableDefinition+ )
   */
  parseVariableDefinitions(): Array<VariableDefinitionNode> | undefined {
    return this.optionalMany(
      TokenKind.PAREN_L,
      this.parseVariableDefinition,
      TokenKind.PAREN_R,
    );
  }

  /**
   * VariableDefinition : Variable : Type DefaultValue? Directives[Const]?
   */
  parseVariableDefinition(): VariableDefinitionNode {
    return this.node<VariableDefinitionNode>(this._lexer.token, {
      kind: Kind.VARIABLE_DEFINITION,
      variable: this.parseVariable(),
      type: (this.expectToken(TokenKind.COLON), this.parseTypeReference()),
      defaultValue: this.expectOptionalToken(TokenKind.EQUALS)
        ? this.parseConstValueLiteral()
        : undefined,
      directives: this.parseConstDirectives(),
    });
  }

  /**
   * Variable : $ Name
   */
  parseVariable(): VariableNode {
    const start = this._lexer.token;
    this.expectToken(TokenKind.DOLLAR);
    return this.node<VariableNode>(start, {
      kind: Kind.VARIABLE,
      name: this.parseName(),
    });
  }

  /**
   * ```
   * SelectionSet : { Selection+ }
   * ```
   */
  parseSelectionSet(): SelectionSetNode {
    return this.node<SelectionSetNode>(this._lexer.token, {
      kind: Kind.SELECTION_SET,
      selections: this.many(
        TokenKind.BRACE_L,
        this.parseSelection,
        TokenKind.BRACE_R,
      ),
    });
  }

  /**
   * Selection :
   *   - Field
   *   - FragmentSpread
   *   - InlineFragment
   */
  parseSelection(): SelectionNode {
    return this.peek(TokenKind.SPREAD)
      ? this.parseFragment()
      : this.parseField();
  }

  /**
   * Field : Alias? Name Arguments? Directives? SelectionSet?
   *
   * Alias : Name :
   */
  parseField(): FieldNode {
    const start = this._lexer.token;

    const nameOrAlias = this.parseName();
    let alias;
    let name;
    if (this.expectOptionalToken(TokenKind.COLON)) {
      alias = nameOrAlias;
      name = this.parseName();
    } else {
      name = nameOrAlias;
    }

    return this.node<FieldNode>(start, {
      kind: Kind.FIELD,
      alias,
      name,
      arguments: this.parseArguments(false),
      directives: this.parseDirectives(false),
      selectionSet: this.peek(TokenKind.BRACE_L)
        ? this.parseSelectionSet()
        : undefined,
    });
  }

  /**
   * Arguments[Const] : ( Argument[?Const]+ )
   */
  parseArguments(isConst: true): Array<ConstArgumentNode> | undefined;
  parseArguments(isConst: boolean): Array<ArgumentNode> | undefined;
  parseArguments(isConst: boolean): Array<ArgumentNode> | undefined {
    const item = isConst ? this.parseConstArgument : this.parseArgument;
    return this.optionalMany(TokenKind.PAREN_L, item, TokenKind.PAREN_R);
  }

  /* experimental */
  parseFragmentArguments(): Array<FragmentArgumentNode> | undefined {
    const item = this.parseFragmentArgument;
    return this.optionalMany(TokenKind.PAREN_L, item, TokenKind.PAREN_R);
  }

  /**
   * Argument[Const] : Name : Value[?Const]
   */
  parseArgument(isConst: true): ConstArgumentNode;
  parseArgument(isConst?: boolean): ArgumentNode;
  parseArgument(isConst: boolean = false): ArgumentNode {
    const start = this._lexer.token;
    const name = this.parseName();

    this.expectToken(TokenKind.COLON);
    return this.node<ArgumentNode>(start, {
      kind: Kind.ARGUMENT,
      name,
      value: this.parseValueLiteral(isConst),
    });
  }

  parseConstArgument(): ConstArgumentNode {
    return this.parseArgument(true);
  }

  /* experimental */
  parseFragmentArgument(): FragmentArgumentNode {
    const start = this._lexer.token;
    const name = this.parseName();

    this.expectToken(TokenKind.COLON);
    return this.node<FragmentArgumentNode>(start, {
      kind: Kind.FRAGMENT_ARGUMENT,
      name,
      value: this.parseValueLiteral(false),
    });
  }

  // Implements the parsing rules in the Fragments section.

  /**
   * Corresponds to both FragmentSpread and InlineFragment in the spec.
   *
   * FragmentSpread : ... FragmentName Arguments? Directives?
   *
   * InlineFragment : ... TypeCondition? Directives? SelectionSet
   */
  parseFragment(): FragmentSpreadNode | InlineFragmentNode {
    const start = this._lexer.token;
    this.expectToken(TokenKind.SPREAD);

    const hasTypeCondition = this.expectOptionalKeyword('on');
    if (!hasTypeCondition && this.peek(TokenKind.NAME)) {
      const name = this.parseFragmentName();
      if (
        this.peek(TokenKind.PAREN_L) &&
        this._options.experimentalFragmentArguments
      ) {
        return this.node<FragmentSpreadNode>(start, {
          kind: Kind.FRAGMENT_SPREAD,
          name,
          arguments: this.parseFragmentArguments(),
          directives: this.parseDirectives(false),
        });
      }
      return this.node<FragmentSpreadNode>(start, {
        kind: Kind.FRAGMENT_SPREAD,
        name,
        directives: this.parseDirectives(false),
      });
    }
    return this.node<InlineFragmentNode>(start, {
      kind: Kind.INLINE_FRAGMENT,
      typeCondition: hasTypeCondition ? this.parseNamedType() : undefined,
      directives: this.parseDirectives(false),
      selectionSet: this.parseSelectionSet(),
    });
  }

  /**
   * FragmentDefinition :
   *   - fragment FragmentName VariableDefinitions? on TypeCondition Directives? SelectionSet
   *
   * TypeCondition : NamedType
   */
  parseFragmentDefinition(): FragmentDefinitionNode {
    const start = this._lexer.token;
    this.expectKeyword('fragment');
    if (this._options.experimentalFragmentArguments === true) {
      return this.node<FragmentDefinitionNode>(start, {
        kind: Kind.FRAGMENT_DEFINITION,
        name: this.parseFragmentName(),
        variableDefinitions: this.parseVariableDefinitions(),
        typeCondition: (this.expectKeyword('on'), this.parseNamedType()),
        directives: this.parseDirectives(false),
        selectionSet: this.parseSelectionSet(),
      });
    }
    return this.node<FragmentDefinitionNode>(start, {
      kind: Kind.FRAGMENT_DEFINITION,
      name: this.parseFragmentName(),
      typeCondition: (this.expectKeyword('on'), this.parseNamedType()),
      directives: this.parseDirectives(false),
      selectionSet: this.parseSelectionSet(),
    });
  }

  /**
   * FragmentName : Name but not `on`
   */
  parseFragmentName(): NameNode {
    if (this._lexer.token.value === 'on') {
      throw this.unexpected();
    }
    return this.parseName();
  }

  // Implements the parsing rules in the Values section.

  /**
   * Value[Const] :
   *   - [~Const] Variable
   *   - IntValue
   *   - FloatValue
   *   - StringValue
   *   - BooleanValue
   *   - NullValue
   *   - EnumValue
   *   - ListValue[?Const]
   *   - ObjectValue[?Const]
   *
   * BooleanValue : one of `true` `false`
   *
   * NullValue : `null`
   *
   * EnumValue : Name but not `true`, `false` or `null`
   */
  parseValueLiteral(isConst: true): ConstValueNode;
  parseValueLiteral(isConst: boolean): ValueNode;
  parseValueLiteral(isConst: boolean): ValueNode {
    const token = this._lexer.token;
    switch (token.kind) {
      case TokenKind.BRACKET_L:
        return this.parseList(isConst);
      case TokenKind.BRACE_L:
        return this.parseObject(isConst);
      case TokenKind.INT:
        this.advanceLexer();
        return this.node<IntValueNode>(token, {
          kind: Kind.INT,
          value: token.value,
        });
      case TokenKind.FLOAT:
        this.advanceLexer();
        return this.node<FloatValueNode>(token, {
          kind: Kind.FLOAT,
          value: token.value,
        });
      case TokenKind.STRING:
      case TokenKind.BLOCK_STRING:
        return this.parseStringLiteral();
      case TokenKind.NAME:
        this.advanceLexer();
        switch (token.value) {
          case 'true':
            return this.node<BooleanValueNode>(token, {
              kind: Kind.BOOLEAN,
              value: true,
            });
          case 'false':
            return this.node<BooleanValueNode>(token, {
              kind: Kind.BOOLEAN,
              value: false,
            });
          case 'null':
            return this.node<NullValueNode>(token, { kind: Kind.NULL });
          default:
            return this.node<EnumValueNode>(token, {
              kind: Kind.ENUM,
              value: token.value,
            });
        }
      case TokenKind.DOLLAR:
        if (isConst) {
          this.expectToken(TokenKind.DOLLAR);
          if (this._lexer.token.kind === TokenKind.NAME) {
            const varName = this._lexer.token.value;
            throw syntaxError(
              this._lexer.source,
              token.start,
              `Unexpected variable "$${varName}" in constant value.`,
            );
          } else {
            throw this.unexpected(token);
          }
        }
        return this.parseVariable();
      default:
        throw this.unexpected();
    }
  }

  parseConstValueLiteral(): ConstValueNode {
    return this.parseValueLiteral(true);
  }

  parseStringLiteral(): StringValueNode {
    const token = this._lexer.token;
    this.advanceLexer();
    return this.node<StringValueNode>(token, {
      kind: Kind.STRING,
      value: token.value,
      block: token.kind === TokenKind.BLOCK_STRING,
    });
  }

  /**
   * ListValue[Const] :
   *   - [ ]
   *   - [ Value[?Const]+ ]
   */
  parseList(isConst: true): ConstListValueNode;
  parseList(isConst: boolean): ListValueNode;
  parseList(isConst: boolean): ListValueNode {
    const item = () => this.parseValueLiteral(isConst);
    return this.node<ListValueNode>(this._lexer.token, {
      kind: Kind.LIST,
      values: this.any(TokenKind.BRACKET_L, item, TokenKind.BRACKET_R),
    });
  }

  /**
   * ```
   * ObjectValue[Const] :
   *   - { }
   *   - { ObjectField[?Const]+ }
   * ```
   */
  parseObject(isConst: true): ConstObjectValueNode;
  parseObject(isConst: boolean): ObjectValueNode;
  parseObject(isConst: boolean): ObjectValueNode {
    const item = () => this.parseObjectField(isConst);
    return this.node<ObjectValueNode>(this._lexer.token, {
      kind: Kind.OBJECT,
      fields: this.any(TokenKind.BRACE_L, item, TokenKind.BRACE_R),
    });
  }

  /**
   * ObjectField[Const] : Name : Value[?Const]
   */
  parseObjectField(isConst: true): ConstObjectFieldNode;
  parseObjectField(isConst: boolean): ObjectFieldNode;
  parseObjectField(isConst: boolean): ObjectFieldNode {
    const start = this._lexer.token;
    const name = this.parseName();
    this.expectToken(TokenKind.COLON);
    return this.node<ObjectFieldNode>(start, {
      kind: Kind.OBJECT_FIELD,
      name,
      value: this.parseValueLiteral(isConst),
    });
  }

  // Implements the parsing rules in the Directives section.

  /**
   * Directives[Const] : Directive[?Const]+
   */
  parseDirectives(isConst: true): Array<ConstDirectiveNode> | undefined;
  parseDirectives(isConst: boolean): Array<DirectiveNode> | undefined;
  parseDirectives(isConst: boolean): Array<DirectiveNode> | undefined {
    const directives = [];
    while (this.peek(TokenKind.AT)) {
      directives.push(this.parseDirective(isConst));
    }
    if (directives.length) {
      return directives;
    }
    return undefined;
  }

  parseConstDirectives(): Array<ConstDirectiveNode> | undefined {
    return this.parseDirectives(true);
  }

  /**
   * ```
   * Directive[Const] : @ Name Arguments[?Const]?
   * ```
   */
  parseDirective(isConst: true): ConstDirectiveNode;
  parseDirective(isConst: boolean): DirectiveNode;
  parseDirective(isConst: boolean): DirectiveNode {
    const start = this._lexer.token;
    this.expectToken(TokenKind.AT);
    return this.node<DirectiveNode>(start, {
      kind: Kind.DIRECTIVE,
      name: this.parseName(),
      arguments: this.parseArguments(isConst),
    });
  }

  // Implements the parsing rules in the Types section.

  /**
   * Type :
   *   - NamedType
   *   - ListType
   *   - NonNullType
   */
  parseTypeReference(): TypeNode {
    const start = this._lexer.token;
    let type;
    if (this.expectOptionalToken(TokenKind.BRACKET_L)) {
      const innerType = this.parseTypeReference();
      this.expectToken(TokenKind.BRACKET_R);
      type = this.node<ListTypeNode>(start, {
        kind: Kind.LIST_TYPE,
        type: innerType,
      });
    } else {
      type = this.parseNamedType();
    }

    if (this.expectOptionalToken(TokenKind.BANG)) {
      return this.node<NonNullTypeNode>(start, {
        kind: Kind.NON_NULL_TYPE,
        type,
      });
    }

    return type;
  }

  /**
   * NamedType : Name
   */
  parseNamedType(): NamedTypeNode {
    return this.node<NamedTypeNode>(this._lexer.token, {
      kind: Kind.NAMED_TYPE,
      name: this.parseName(),
    });
  }

  // Implements the parsing rules in the Type Definition section.

  peekDescription(): boolean {
    return this.peek(TokenKind.STRING) || this.peek(TokenKind.BLOCK_STRING);
  }

  /**
   * Description : StringValue
   */
  parseDescription(): undefined | StringValueNode {
    if (this.peekDescription()) {
      return this.parseStringLiteral();
    }
  }

  /**
   * ```
   * SchemaDefinition : Description? schema Directives[Const]? { OperationTypeDefinition+ }
   * ```
   */
  parseSchemaDefinition(): SchemaDefinitionNode {
    const start = this._lexer.token;
    const description = this.parseDescription();
    this.expectKeyword('schema');
    const directives = this.parseConstDirectives();
    const operationTypes = this.many(
      TokenKind.BRACE_L,
      this.parseOperationTypeDefinition,
      TokenKind.BRACE_R,
    );
    return this.node<SchemaDefinitionNode>(start, {
      kind: Kind.SCHEMA_DEFINITION,
      description,
      directives,
      operationTypes,
    });
  }

  /**
   * OperationTypeDefinition : OperationType : NamedType
   */
  parseOperationTypeDefinition(): OperationTypeDefinitionNode {
    const start = this._lexer.token;
    const operation = this.parseOperationType();
    this.expectToken(TokenKind.COLON);
    const type = this.parseNamedType();
    return this.node<OperationTypeDefinitionNode>(start, {
      kind: Kind.OPERATION_TYPE_DEFINITION,
      operation,
      type,
    });
  }

  /**
   * ScalarTypeDefinition : Description? scalar Name Directives[Const]?
   */
  parseScalarTypeDefinition(): ScalarTypeDefinitionNode {
    const start = this._lexer.token;
    const description = this.parseDescription();
    this.expectKeyword('scalar');
    const name = this.parseName();
    const directives = this.parseConstDirectives();
    return this.node<ScalarTypeDefinitionNode>(start, {
      kind: Kind.SCALAR_TYPE_DEFINITION,
      description,
      name,
      directives,
    });
  }

  /**
   * ObjectTypeDefinition :
   *   Description?
   *   type Name ImplementsInterfaces? Directives[Const]? FieldsDefinition?
   */
  parseObjectTypeDefinition(): ObjectTypeDefinitionNode {
    const start = this._lexer.token;
    const description = this.parseDescription();
    this.expectKeyword('type');
    const name = this.parseName();
    const interfaces = this.parseImplementsInterfaces();
    const directives = this.parseConstDirectives();
    const fields = this.parseFieldsDefinition();
    return this.node<ObjectTypeDefinitionNode>(start, {
      kind: Kind.OBJECT_TYPE_DEFINITION,
      description,
      name,
      interfaces,
      directives,
      fields,
    });
  }

  /**
   * ImplementsInterfaces :
   *   - implements `&`? NamedType
   *   - ImplementsInterfaces & NamedType
   */
  parseImplementsInterfaces(): Array<NamedTypeNode> | undefined {
    return this.expectOptionalKeyword('implements')
      ? this.delimitedMany(TokenKind.AMP, this.parseNamedType)
      : undefined;
  }

  /**
   * ```
   * FieldsDefinition : { FieldDefinition+ }
   * ```
   */
  parseFieldsDefinition(): Array<FieldDefinitionNode> | undefined {
    return this.optionalMany(
      TokenKind.BRACE_L,
      this.parseFieldDefinition,
      TokenKind.BRACE_R,
    );
  }

  /**
   * FieldDefinition :
   *   - Description? Name ArgumentsDefinition? : Type Directives[Const]?
   */
  parseFieldDefinition(): FieldDefinitionNode {
    const start = this._lexer.token;
    const description = this.parseDescription();
    const name = this.parseName();
    const args = this.parseArgumentDefs();
    this.expectToken(TokenKind.COLON);
    const type = this.parseTypeReference();
    const directives = this.parseConstDirectives();
    return this.node<FieldDefinitionNode>(start, {
      kind: Kind.FIELD_DEFINITION,
      description,
      name,
      arguments: args,
      type,
      directives,
    });
  }

  /**
   * ArgumentsDefinition : ( InputValueDefinition+ )
   */
  parseArgumentDefs(): Array<InputValueDefinitionNode> | undefined {
    return this.optionalMany(
      TokenKind.PAREN_L,
      this.parseInputValueDef,
      TokenKind.PAREN_R,
    );
  }

  /**
   * InputValueDefinition :
   *   - Description? Name : Type DefaultValue? Directives[Const]?
   */
  parseInputValueDef(): InputValueDefinitionNode {
    const start = this._lexer.token;
    const description = this.parseDescription();
    const name = this.parseName();
    this.expectToken(TokenKind.COLON);
    const type = this.parseTypeReference();
    let defaultValue;
    if (this.expectOptionalToken(TokenKind.EQUALS)) {
      defaultValue = this.parseConstValueLiteral();
    }
    const directives = this.parseConstDirectives();
    return this.node<InputValueDefinitionNode>(start, {
      kind: Kind.INPUT_VALUE_DEFINITION,
      description,
      name,
      type,
      defaultValue,
      directives,
    });
  }

  /**
   * InterfaceTypeDefinition :
   *   - Description? interface Name Directives[Const]? FieldsDefinition?
   */
  parseInterfaceTypeDefinition(): InterfaceTypeDefinitionNode {
    const start = this._lexer.token;
    const description = this.parseDescription();
    this.expectKeyword('interface');
    const name = this.parseName();
    const interfaces = this.parseImplementsInterfaces();
    const directives = this.parseConstDirectives();
    const fields = this.parseFieldsDefinition();
    return this.node<InterfaceTypeDefinitionNode>(start, {
      kind: Kind.INTERFACE_TYPE_DEFINITION,
      description,
      name,
      interfaces,
      directives,
      fields,
    });
  }

  /**
   * UnionTypeDefinition :
   *   - Description? union Name Directives[Const]? UnionMemberTypes?
   */
  parseUnionTypeDefinition(): UnionTypeDefinitionNode {
    const start = this._lexer.token;
    const description = this.parseDescription();
    this.expectKeyword('union');
    const name = this.parseName();
    const directives = this.parseConstDirectives();
    const types = this.parseUnionMemberTypes();
    return this.node<UnionTypeDefinitionNode>(start, {
      kind: Kind.UNION_TYPE_DEFINITION,
      description,
      name,
      directives,
      types,
    });
  }

  /**
   * UnionMemberTypes :
   *   - = `|`? NamedType
   *   - UnionMemberTypes | NamedType
   */
  parseUnionMemberTypes(): Array<NamedTypeNode> | undefined {
    return this.expectOptionalToken(TokenKind.EQUALS)
      ? this.delimitedMany(TokenKind.PIPE, this.parseNamedType)
      : undefined;
  }

  /**
   * EnumTypeDefinition :
   *   - Description? enum Name Directives[Const]? EnumValuesDefinition?
   */
  parseEnumTypeDefinition(): EnumTypeDefinitionNode {
    const start = this._lexer.token;
    const description = this.parseDescription();
    this.expectKeyword('enum');
    const name = this.parseName();
    const directives = this.parseConstDirectives();
    const values = this.parseEnumValuesDefinition();
    return this.node<EnumTypeDefinitionNode>(start, {
      kind: Kind.ENUM_TYPE_DEFINITION,
      description,
      name,
      directives,
      values,
    });
  }

  /**
   * ```
   * EnumValuesDefinition : { EnumValueDefinition+ }
   * ```
   */
  parseEnumValuesDefinition(): Array<EnumValueDefinitionNode> | undefined {
    return this.optionalMany(
      TokenKind.BRACE_L,
      this.parseEnumValueDefinition,
      TokenKind.BRACE_R,
    );
  }

  /**
   * EnumValueDefinition : Description? EnumValue Directives[Const]?
   */
  parseEnumValueDefinition(): EnumValueDefinitionNode {
    const start = this._lexer.token;
    const description = this.parseDescription();
    const name = this.parseEnumValueName();
    const directives = this.parseConstDirectives();
    return this.node<EnumValueDefinitionNode>(start, {
      kind: Kind.ENUM_VALUE_DEFINITION,
      description,
      name,
      directives,
    });
  }

  /**
   * EnumValue : Name but not `true`, `false` or `null`
   */
  parseEnumValueName(): NameNode {
    if (
      this._lexer.token.value === 'true' ||
      this._lexer.token.value === 'false' ||
      this._lexer.token.value === 'null'
    ) {
      throw syntaxError(
        this._lexer.source,
        this._lexer.token.start,
        `${getTokenDesc(
          this._lexer.token,
        )} is reserved and cannot be used for an enum value.`,
      );
    }
    return this.parseName();
  }

  /**
   * InputObjectTypeDefinition :
   *   - Description? input Name Directives[Const]? InputFieldsDefinition?
   */
  parseInputObjectTypeDefinition(): InputObjectTypeDefinitionNode {
    const start = this._lexer.token;
    const description = this.parseDescription();
    this.expectKeyword('input');
    const name = this.parseName();
    const directives = this.parseConstDirectives();
    const fields = this.parseInputFieldsDefinition();
    return this.node<InputObjectTypeDefinitionNode>(start, {
      kind: Kind.INPUT_OBJECT_TYPE_DEFINITION,
      description,
      name,
      directives,
      fields,
    });
  }

  /**
   * ```
   * InputFieldsDefinition : { InputValueDefinition+ }
   * ```
   */
  parseInputFieldsDefinition(): Array<InputValueDefinitionNode> | undefined {
    return this.optionalMany(
      TokenKind.BRACE_L,
      this.parseInputValueDef,
      TokenKind.BRACE_R,
    );
  }

  /**
   * TypeSystemExtension :
   *   - SchemaExtension
   *   - TypeExtension
   *
   * TypeExtension :
   *   - ScalarTypeExtension
   *   - ObjectTypeExtension
   *   - InterfaceTypeExtension
   *   - UnionTypeExtension
   *   - EnumTypeExtension
   *   - InputObjectTypeDefinition
   */
  parseTypeSystemExtension(): TypeSystemExtensionNode {
    const keywordToken = this._lexer.lookahead();

    if (keywordToken.kind === TokenKind.NAME) {
      switch (keywordToken.value) {
        case 'schema':
          return this.parseSchemaExtension();
        case 'scalar':
          return this.parseScalarTypeExtension();
        case 'type':
          return this.parseObjectTypeExtension();
        case 'interface':
          return this.parseInterfaceTypeExtension();
        case 'union':
          return this.parseUnionTypeExtension();
        case 'enum':
          return this.parseEnumTypeExtension();
        case 'input':
          return this.parseInputObjectTypeExtension();
      }
    }

    throw this.unexpected(keywordToken);
  }

  /**
   * ```
   * SchemaExtension :
   *  - extend schema Directives[Const]? { OperationTypeDefinition+ }
   *  - extend schema Directives[Const]
   * ```
   */
  parseSchemaExtension(): SchemaExtensionNode {
    const start = this._lexer.token;
    this.expectKeyword('extend');
    this.expectKeyword('schema');
    const directives = this.parseConstDirectives();
    const operationTypes = this.optionalMany(
      TokenKind.BRACE_L,
      this.parseOperationTypeDefinition,
      TokenKind.BRACE_R,
    );
    if (directives === undefined && operationTypes === undefined) {
      throw this.unexpected();
    }
    return this.node<SchemaExtensionNode>(start, {
      kind: Kind.SCHEMA_EXTENSION,
      directives,
      operationTypes,
    });
  }

  /**
   * ScalarTypeExtension :
   *   - extend scalar Name Directives[Const]
   */
  parseScalarTypeExtension(): ScalarTypeExtensionNode {
    const start = this._lexer.token;
    this.expectKeyword('extend');
    this.expectKeyword('scalar');
    const name = this.parseName();
    const directives = this.parseConstDirectives();
    if (directives === undefined) {
      throw this.unexpected();
    }
    return this.node<ScalarTypeExtensionNode>(start, {
      kind: Kind.SCALAR_TYPE_EXTENSION,
      name,
      directives,
    });
  }

  /**
   * ObjectTypeExtension :
   *  - extend type Name ImplementsInterfaces? Directives[Const]? FieldsDefinition
   *  - extend type Name ImplementsInterfaces? Directives[Const]
   *  - extend type Name ImplementsInterfaces
   */
  parseObjectTypeExtension(): ObjectTypeExtensionNode {
    const start = this._lexer.token;
    this.expectKeyword('extend');
    this.expectKeyword('type');
    const name = this.parseName();
    const interfaces = this.parseImplementsInterfaces();
    const directives = this.parseConstDirectives();
    const fields = this.parseFieldsDefinition();
    if (
      interfaces === undefined &&
      directives === undefined &&
      fields === undefined
    ) {
      throw this.unexpected();
    }
    return this.node<ObjectTypeExtensionNode>(start, {
      kind: Kind.OBJECT_TYPE_EXTENSION,
      name,
      interfaces,
      directives,
      fields,
    });
  }

  /**
   * InterfaceTypeExtension :
   *  - extend interface Name ImplementsInterfaces? Directives[Const]? FieldsDefinition
   *  - extend interface Name ImplementsInterfaces? Directives[Const]
   *  - extend interface Name ImplementsInterfaces
   */
  parseInterfaceTypeExtension(): InterfaceTypeExtensionNode {
    const start = this._lexer.token;
    this.expectKeyword('extend');
    this.expectKeyword('interface');
    const name = this.parseName();
    const interfaces = this.parseImplementsInterfaces();
    const directives = this.parseConstDirectives();
    const fields = this.parseFieldsDefinition();
    if (
      interfaces === undefined &&
      directives === undefined &&
      fields === undefined
    ) {
      throw this.unexpected();
    }
    return this.node<InterfaceTypeExtensionNode>(start, {
      kind: Kind.INTERFACE_TYPE_EXTENSION,
      name,
      interfaces,
      directives,
      fields,
    });
  }

  /**
   * UnionTypeExtension :
   *   - extend union Name Directives[Const]? UnionMemberTypes
   *   - extend union Name Directives[Const]
   */
  parseUnionTypeExtension(): UnionTypeExtensionNode {
    const start = this._lexer.token;
    this.expectKeyword('extend');
    this.expectKeyword('union');
    const name = this.parseName();
    const directives = this.parseConstDirectives();
    const types = this.parseUnionMemberTypes();
    if (directives === undefined && types === undefined) {
      throw this.unexpected();
    }
    return this.node<UnionTypeExtensionNode>(start, {
      kind: Kind.UNION_TYPE_EXTENSION,
      name,
      directives,
      types,
    });
  }

  /**
   * EnumTypeExtension :
   *   - extend enum Name Directives[Const]? EnumValuesDefinition
   *   - extend enum Name Directives[Const]
   */
  parseEnumTypeExtension(): EnumTypeExtensionNode {
    const start = this._lexer.token;
    this.expectKeyword('extend');
    this.expectKeyword('enum');
    const name = this.parseName();
    const directives = this.parseConstDirectives();
    const values = this.parseEnumValuesDefinition();
    if (directives === undefined && values === undefined) {
      throw this.unexpected();
    }
    return this.node<EnumTypeExtensionNode>(start, {
      kind: Kind.ENUM_TYPE_EXTENSION,
      name,
      directives,
      values,
    });
  }

  /**
   * InputObjectTypeExtension :
   *   - extend input Name Directives[Const]? InputFieldsDefinition
   *   - extend input Name Directives[Const]
   */
  parseInputObjectTypeExtension(): InputObjectTypeExtensionNode {
    const start = this._lexer.token;
    this.expectKeyword('extend');
    this.expectKeyword('input');
    const name = this.parseName();
    const directives = this.parseConstDirectives();
    const fields = this.parseInputFieldsDefinition();
    if (directives === undefined && fields === undefined) {
      throw this.unexpected();
    }
    return this.node<InputObjectTypeExtensionNode>(start, {
      kind: Kind.INPUT_OBJECT_TYPE_EXTENSION,
      name,
      directives,
      fields,
    });
  }

  /**
   * ```
   * DirectiveDefinition :
   *   - Description? directive @ Name ArgumentsDefinition? `repeatable`? on DirectiveLocations
   * ```
   */
  parseDirectiveDefinition(): DirectiveDefinitionNode {
    const start = this._lexer.token;
    const description = this.parseDescription();
    this.expectKeyword('directive');
    this.expectToken(TokenKind.AT);
    const name = this.parseName();
    const args = this.parseArgumentDefs();
    const repeatable = this.expectOptionalKeyword('repeatable');
    this.expectKeyword('on');
    const locations = this.parseDirectiveLocations();
    return this.node<DirectiveDefinitionNode>(start, {
      kind: Kind.DIRECTIVE_DEFINITION,
      description,
      name,
      arguments: args,
      repeatable,
      locations,
    });
  }

  /**
   * DirectiveLocations :
   *   - `|`? DirectiveLocation
   *   - DirectiveLocations | DirectiveLocation
   */
  parseDirectiveLocations(): Array<NameNode> {
    return this.delimitedMany(TokenKind.PIPE, this.parseDirectiveLocation);
  }

  /*
   * DirectiveLocation :
   *   - ExecutableDirectiveLocation
   *   - TypeSystemDirectiveLocation
   *
   * ExecutableDirectiveLocation : one of
   *   `QUERY`
   *   `MUTATION`
   *   `SUBSCRIPTION`
   *   `FIELD`
   *   `FRAGMENT_DEFINITION`
   *   `FRAGMENT_SPREAD`
   *   `INLINE_FRAGMENT`
   *
   * TypeSystemDirectiveLocation : one of
   *   `SCHEMA`
   *   `SCALAR`
   *   `OBJECT`
   *   `FIELD_DEFINITION`
   *   `ARGUMENT_DEFINITION`
   *   `INTERFACE`
   *   `UNION`
   *   `ENUM`
   *   `ENUM_VALUE`
   *   `INPUT_OBJECT`
   *   `INPUT_FIELD_DEFINITION`
   */
  parseDirectiveLocation(): NameNode {
    const start = this._lexer.token;
    const name = this.parseName();
    if (Object.hasOwn(DirectiveLocation, name.value)) {
      return name;
    }
    throw this.unexpected(start);
  }

  // Schema Coordinates

  /**
   * SchemaCoordinate :
   *   - Name
   *   - Name . Name
   *   - Name . Name ( Name : )
   *   - @ Name
   *   - @ Name ( Name : )
   */
  parseSchemaCoordinate(): SchemaCoordinateNode {
    const start = this._lexer.token;
    const ofDirective = this.expectOptionalToken(TokenKind.AT);
    const name = this.parseName();
    let memberName;
    if (!ofDirective && this.expectOptionalToken(TokenKind.DOT)) {
      memberName = this.parseName();
    }
    let argumentName;
    if (
      (ofDirective || memberName) &&
      this.expectOptionalToken(TokenKind.PAREN_L)
    ) {
      argumentName = this.parseName();
      this.expectToken(TokenKind.COLON);
      this.expectToken(TokenKind.PAREN_R);
    }
    return this.node<SchemaCoordinateNode>(start, {
      kind: Kind.SCHEMA_COORDINATE,
      ofDirective,
      name,
      memberName,
      argumentName,
    });
  }

  // Core parsing utility functions

  /**
   * Returns a node that, if configured to do so, sets a "loc" field as a
   * location object, used to identify the place in the source that created a
   * given parsed object.
   */
  node<T extends { loc?: Location | undefined }>(
    startToken: Token,
    node: T,
  ): T {
    if (this._options.noLocation !== true) {
      node.loc = new Location(
        startToken,
        this._lexer.lastToken,
        this._lexer.source,
      );
    }
    return node;
  }

  /**
   * Determines if the next token is of a given kind
   */
  peek(kind: TokenKind): boolean {
    return this._lexer.token.kind === kind;
  }

  /**
   * If the next token is of the given kind, return that token after advancing the lexer.
   * Otherwise, do not change the parser state and throw an error.
   */
  expectToken(kind: TokenKind): Token {
    const token = this._lexer.token;
    if (token.kind === kind) {
      this.advanceLexer();
      return token;
    }

    throw syntaxError(
      this._lexer.source,
      token.start,
      `Expected ${getTokenKindDesc(kind)}, found ${getTokenDesc(token)}.`,
    );
  }

  /**
   * If the next token is of the given kind, return "true" after advancing the lexer.
   * Otherwise, do not change the parser state and return "false".
   */
  expectOptionalToken(kind: TokenKind): boolean {
    const token = this._lexer.token;
    if (token.kind === kind) {
      this.advanceLexer();
      return true;
    }
    return false;
  }

  /**
   * If the next token is a given keyword, advance the lexer.
   * Otherwise, do not change the parser state and throw an error.
   */
  expectKeyword(value: string): void {
    const token = this._lexer.token;
    if (token.kind === TokenKind.NAME && token.value === value) {
      this.advanceLexer();
    } else {
      throw syntaxError(
        this._lexer.source,
        token.start,
        `Expected "${value}", found ${getTokenDesc(token)}.`,
      );
    }
  }

  /**
   * If the next token is a given keyword, return "true" after advancing the lexer.
   * Otherwise, do not change the parser state and return "false".
   */
  expectOptionalKeyword(value: string): boolean {
    const token = this._lexer.token;
    if (token.kind === TokenKind.NAME && token.value === value) {
      this.advanceLexer();
      return true;
    }
    return false;
  }

  /**
   * Helper function for creating an error when an unexpected lexed token is encountered.
   */
  unexpected(atToken?: Maybe<Token>): GraphQLError {
    const token = atToken ?? this._lexer.token;
    return syntaxError(
      this._lexer.source,
      token.start,
      `Unexpected ${getTokenDesc(token)}.`,
    );
  }

  /**
   * Returns a possibly empty list of parse nodes, determined by the parseFn.
   * This list begins with a lex token of openKind and ends with a lex token of closeKind.
   * Advances the parser to the next lex token after the closing token.
   */
  any<T>(
    openKind: TokenKind,
    parseFn: () => T,
    closeKind: TokenKind,
  ): Array<T> {
    this.expectToken(openKind);
    const nodes = [];
    while (!this.expectOptionalToken(closeKind)) {
      nodes.push(parseFn.call(this));
    }
    return nodes;
  }

  /**
   * Returns a list of parse nodes, determined by the parseFn.
   * It can be empty only if open token is missing otherwise it will always return non-empty list
   * that begins with a lex token of openKind and ends with a lex token of closeKind.
   * Advances the parser to the next lex token after the closing token.
   */
  optionalMany<T>(
    openKind: TokenKind,
    parseFn: () => T,
    closeKind: TokenKind,
  ): Array<T> | undefined {
    if (this.expectOptionalToken(openKind)) {
      const nodes = [];
      do {
        nodes.push(parseFn.call(this));
      } while (!this.expectOptionalToken(closeKind));
      return nodes;
    }
    return undefined;
  }

  /**
   * Returns a non-empty list of parse nodes, determined by the parseFn.
   * This list begins with a lex token of openKind and ends with a lex token of closeKind.
   * Advances the parser to the next lex token after the closing token.
   */
  many<T>(
    openKind: TokenKind,
    parseFn: () => T,
    closeKind: TokenKind,
  ): Array<T> {
    this.expectToken(openKind);
    const nodes = [];
    do {
      nodes.push(parseFn.call(this));
    } while (!this.expectOptionalToken(closeKind));
    return nodes;
  }

  /**
   * Returns a non-empty list of parse nodes, determined by the parseFn.
   * This list may begin with a lex token of delimiterKind followed by items separated by lex tokens of tokenKind.
   * Advances the parser to the next lex token after last item in the list.
   */
  delimitedMany<T>(delimiterKind: TokenKind, parseFn: () => T): Array<T> {
    this.expectOptionalToken(delimiterKind);

    const nodes = [];
    do {
      nodes.push(parseFn.call(this));
    } while (this.expectOptionalToken(delimiterKind));
    return nodes;
  }

  advanceLexer(): void {
    const { maxTokens } = this._options;
    const token = this._lexer.advance();

    if (token.kind !== TokenKind.EOF) {
      ++this._tokenCounter;
      if (maxTokens !== undefined && this._tokenCounter > maxTokens) {
        throw syntaxError(
          this._lexer.source,
          token.start,
          `Document contains more than ${maxTokens} tokens. Parsing aborted.`,
        );
      }
    }
  }
}

/**
 * A helper function to describe a token as a string for debugging.
 */
function getTokenDesc(token: Token): string {
  const value = token.value;
  return getTokenKindDesc(token.kind) + (value != null ? ` "${value}"` : '');
}

/**
 * A helper function to describe a token kind as a string for debugging.
 */
function getTokenKindDesc(kind: TokenKind): string {
  return isPunctuatorTokenKind(kind) ? `"${kind}"` : kind;
}<|MERGE_RESOLUTION|>--- conflicted
+++ resolved
@@ -47,6 +47,7 @@
   OperationTypeDefinitionNode,
   ScalarTypeDefinitionNode,
   ScalarTypeExtensionNode,
+  SchemaCoordinateNode,
   SchemaDefinitionNode,
   SchemaExtensionNode,
   SelectionNode,
@@ -57,18 +58,6 @@
   TypeSystemExtensionNode,
   UnionTypeDefinitionNode,
   UnionTypeExtensionNode,
-<<<<<<< HEAD
-  EnumTypeExtensionNode,
-  InputObjectTypeExtensionNode,
-  SchemaCoordinateNode,
-} from './ast';
-import { Kind } from './kinds';
-import { Location } from './ast';
-import { TokenKind } from './tokenKind';
-import { Source, isSource } from './source';
-import { DirectiveLocation } from './directiveLocation';
-import { Lexer, isPunctuatorTokenKind } from './lexer';
-=======
   ValueNode,
   VariableDefinitionNode,
   VariableNode,
@@ -79,7 +68,6 @@
 import { isPunctuatorTokenKind, Lexer } from './lexer.js';
 import { isSource, Source } from './source.js';
 import { TokenKind } from './tokenKind.js';
->>>>>>> 5e62c436
 
 /**
  * Configuration options to control parser behavior
