--- conflicted
+++ resolved
@@ -8,20 +8,15 @@
   isConstValueNode,
   isDefinitionNode,
   isExecutableDefinitionNode,
+  isSchemaCoordinateNode,
   isSelectionNode,
   isTypeDefinitionNode,
   isTypeExtensionNode,
   isTypeNode,
   isTypeSystemDefinitionNode,
   isTypeSystemExtensionNode,
-<<<<<<< HEAD
-  isTypeExtensionNode,
-  isSchemaCoordinateNode,
-} from '../predicates';
-=======
   isValueNode,
 } from '../predicates.js';
->>>>>>> 5e62c436
 
 function filterNodes(predicate: (node: ASTNode) => boolean): Array<string> {
   return Object.values(Kind).filter(
